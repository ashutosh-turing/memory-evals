"""
Simple background task worker for processing memory-break evaluations.
No Redis dependencies - just simple threading for background task processing.
"""

import asyncio
import logging
import threading
import time
import json
import tempfile
import subprocess
import traceback
from pathlib import Path
from typing import Dict, List, Optional
from uuid import UUID
from concurrent.futures import ThreadPoolExecutor
import queue

from sqlmodel import Session

from app.config import settings
from app.domain.entities import (
    AgentName, RubricDimension, TaskStatus, AgentRunStatus
)
from app.infrastructure.database import engine, DatabaseManager
from app.services.pr_service import PRService
from app.services.prompt_service import get_prompt_service
from app.services.judge_service import get_judge_service
from app.services.task_logger import TaskLogger
from app.agents.registry import get_agent_registry
from app.agents.base import AgentSession

logger = logging.getLogger(__name__)

class SimpleTaskQueue:
    """Simple in-memory task queue using Python's queue module."""
    
    def __init__(self, max_workers=2):
        self.task_queue = queue.Queue()
        self.executor = ThreadPoolExecutor(max_workers=max_workers)
        self.running = True
        self.worker_thread = threading.Thread(target=self._process_tasks, daemon=True)
        self.worker_thread.start()
        
    def enqueue_task(self, task_id: str, **kwargs):
        """Add a task to the processing queue."""
        self.task_queue.put((task_id, kwargs))
        logger.info(f"Enqueued task: {task_id}")
    
    def _process_tasks(self):
        """Main worker loop processing tasks from the queue."""
        worker = SimpleWorker()
        
        while self.running:
            try:
                # Get task from queue (blocks until available)
                task_id, kwargs = self.task_queue.get(timeout=1.0)
                
                logger.info(f"Processing task: {task_id}")
                
                # Process task in executor to avoid blocking
                future = self.executor.submit(worker.process_task, task_id, **kwargs)
                
                # Mark task as done
                self.task_queue.task_done()
                
            except queue.Empty:
                continue
            except Exception as e:
                logger.error(f"Worker error: {e}")
    
    def shutdown(self):
        """Gracefully shutdown the worker."""
        self.running = False
        self.worker_thread.join(timeout=5)
        self.executor.shutdown(wait=True)


class SimpleWorker:
    """Simple worker that processes tasks without complex container management."""
    
    def __init__(self):
        self.task_logger = None  # Will be created per task
        self.running_containers: Dict[str, str] = {}  # task_id -> container_id
        
    def process_task(self, task_id: str, **kwargs) -> Dict[str, str]:
        """
        Process a memory-break evaluation task using simple subprocess calls.
        
        Args:
            task_id: Task identifier
            **kwargs: Additional arguments
        """
        
        logger.info(f"Starting simple task processing: {task_id}")
        start_time = time.time()
        
        # Initialize services
        pr_service = PRService()
        prompt_service = get_prompt_service()
        judge_service = get_judge_service()
        
        with Session(engine) as session:
            db = DatabaseManager(session)
            
            try:
                # Get task from database
                task_db = db.get_task(UUID(task_id))
                if not task_db:
                    raise ValueError(f"Task {task_id} not found")
                
                # Create task logger for this task
                self.task_logger = TaskLogger(task_id)
                
                # Update task status
                db.update_task(UUID(task_id), {"status": TaskStatus.RUNNING})
                asyncio.run(self.task_logger.log_task_event(
                    task_id, 'TASK_STARTED', 'Simple worker started processing task'
                ))
                
                # Step 1: Process GitHub PR
                logger.info(f"Processing PR: {task_db.pr_url}")
                asyncio.run(self.task_logger.log_task_event(
                    task_id, 'PR_PROCESSING', f'Cloning and analyzing PR: {task_db.pr_url}'
                ))
                self.task_logger.log_progress_update('pr_clone', 20, 'Cloning repository')
                
                pr_result = pr_service.process_pr(task_db.pr_url, task_id)
                
                # Log PR clone completion
                self.task_logger.log_pr_cloned(
                    str(pr_result.repo_path),
                    pr_result.changed_files
                )
                self.task_logger.log_progress_update('pr_clone', 40, f'Cloned {len(pr_result.changed_files)} files')
                
                # Update task with changed files
                db.update_task(UUID(task_id), {
                    "changed_files": pr_result.changed_files
                })
                
                # Step 2: Generate prompts
                max_files = min(getattr(task_db, 'max_files', 5), 5)
                logger.info(f"Using max_files={max_files}")
                asyncio.run(self.task_logger.log_task_event(
                    task_id, 'PROMPT_GENERATION', f'Generating prompts for {max_files} files'
                ))
                self.task_logger.log_progress_update('prompt_generation', 50, 'Generating evaluation prompts')
                
                try:
                    prompts = prompt_service.generate_prompts(pr_result, max_files)
                    prompt_hash = prompt_service.get_prompt_hash(prompts)
                    
                    # Log each generated prompt
                    for prompt_type, prompt_content in prompts.items():
                        self.task_logger.log_prompt_generated(
                            prompt_type,
                            prompt_content,
                            pr_result.changed_files[:max_files]
                        )
                        asyncio.run(self.task_logger.log_task_event(
                            task_id, 'PROMPT_GENERATED', 
                            f'Generated {prompt_type} prompt: {len(prompt_content)} chars'
                        ))
                    
                    self.task_logger.log_progress_update('prompt_generation', 60, 'All prompts generated')
                    
                except Exception as prompt_error:
                    logger.error(f"Prompt generation failed: {prompt_error}")
                    self.task_logger.log_error(
                        'prompt_generation_failed',
                        str(prompt_error),
                        {'max_files': max_files},
                        prompt_error
                    )
                    prompts = self._create_fallback_prompts(pr_result)
                    prompt_hash = "fallback_prompts"
                
                # Update task with prompt hash
                db.update_task(UUID(task_id), {"prompt_hash": prompt_hash})
                
                # Step 3: Process agents using simple subprocess calls
                asyncio.run(self.task_logger.log_task_event(
                    task_id, 'AGENTS_STARTING', f'Starting {len(task_db.agents)} agents'
                ))
                self.task_logger.log_progress_update('agent_run', 70, f'Starting {len(task_db.agents)} agent(s)')
                
                agent_results = self._process_agents_simple(
                    task_id, task_db, pr_result, prompts, db
                )
                
                self.task_logger.log_progress_update('agent_run', 85, 'All agents completed')
                
                # Step 4: Judge results (if we have successful agent runs)
                successful_agents = [
                    name for name, result in agent_results.items()
                    if result.get("status") == "success"
                ]
                
                if successful_agents:
                    logger.info("Starting judging phase")
                    asyncio.run(self.task_logger.log_task_event(
                        task_id, 'JUDGING_STARTED', f'Judging {len(successful_agents)} successful agent(s)'
                    ))
                    self.task_logger.log_progress_update('judging', 90, 'Evaluating agent results')
                    
                    db.update_task(UUID(task_id), {"status": TaskStatus.JUDGING})
                    self._judge_results(task_id, successful_agents, db, judge_service)
                    
                    self.task_logger.log_progress_update('judging', 95, 'Judging complete')
                else:
                    logger.warning("No successful agent runs to judge")
                    asyncio.run(self.task_logger.log_task_event(
                        task_id, 'JUDGING_SKIPPED', 'No successful agent runs to judge'
                    ))
                
                # Step 5: Complete task
                db.update_task(UUID(task_id), {"status": TaskStatus.DONE})
                
                execution_time = time.time() - start_time
                
                # Log final completion
                self.task_logger.log_task_completed(
                    'done',
                    agent_results,
                    execution_time
                )
                self.task_logger.log_progress_update('complete', 100, 'Task completed successfully')
                
                asyncio.run(self.task_logger.log_task_event(
                    task_id, 'TASK_COMPLETED', 
                    f'Task completed successfully in {execution_time:.1f}s'
                ))
                
                logger.info(f"Simple task processing complete: {task_id}")
                
                return {
                    "status": "success",
                    "task_id": task_id,
                    "agents_processed": len(agent_results),
                    "successful_agents": len(successful_agents),
                    "execution_time": execution_time,
                    "prompt_hash": prompt_hash
                }
                
            except Exception as e:
                import traceback
                logger.error(f"Simple task processing failed for {task_id}: {e}")
                logger.error(f"Full traceback:\n{traceback.format_exc()}")
                
                # Cleanup any running containers
                self._cleanup_task_containers(task_id)
                
                # Update task with error
                db.update_task(UUID(task_id), {
                    "status": TaskStatus.ERROR,
                    "error_message": str(e)
                })
                
                # Log error only if task_logger was initialized
                if self.task_logger:
                    asyncio.run(self.task_logger.log_task_event(
                        task_id, 'TASK_FAILED', f'Task failed: {str(e)}'
                    ))
                
                # Cleanup file system
                try:
                    pr_service.cleanup_task_workspace(task_id)
                except Exception as cleanup_e:
                    logger.warning(f"Cleanup failed: {cleanup_e}")
                
                return {
                    "status": "error",
                    "task_id": task_id,
                    "error": str(e)
                }
    
    def _process_agents_simple(
        self, 
        task_id: str, 
        task_db, 
        pr_result, 
        prompts: Dict[str, str], 
        db: DatabaseManager
    ) -> Dict[str, Dict]:
        """Process agents using simple subprocess calls to Docker CLI."""
        
        agent_results = {}
        
        # Prepare shared task data
        task_data = {
            "pr_url": task_db.pr_url,
            "max_files": min(getattr(task_db, 'max_files', 5), 5),
            "rubric": task_db.rubric,
            "prompts": prompts,
            "pr_result": {
                "repo_path": str(pr_result.repo_path),
                "changed_files": pr_result.changed_files,
                "repo_full_name": pr_result.repo_full_name,
                "pr_number": pr_result.pr_number
            }
        }
        
        # Process each agent
        for agent_name_str in task_db.agents:
            try:
                agent_name = AgentName(agent_name_str)
                logger.info(f"Processing agent: {agent_name.value}")
                
                # Log agent start
                asyncio.run(self.task_logger.log_task_event(
                    task_id, 'AGENT_STARTED', 
                    f'Starting {agent_name.value} agent'
                ))
                
                # Create agent-specific task data
                agent_task_data = {
                    **task_data,
                    "task_id": task_id,
                    "agent_name": agent_name.value
                }
                
                # Process agent using subprocess (fork-safe)
                result = self._run_agent_container(
                    task_id, agent_name.value.lower(), agent_task_data
                )
                
                agent_results[agent_name.value] = result
                
                # Log agent completion
                status = result.get("status", "unknown")
                asyncio.run(self.task_logger.log_task_event(
                    task_id, 'AGENT_PROCESSED', 
                    f'{agent_name.value} completed with status: {status}'
                ))
                
                if status == "success":
                    asyncio.run(self.task_logger.log_task_event(
                        task_id, 'AGENT_SUCCESS',
                        f'{agent_name.value} evaluation completed successfully'
                    ))
                else:
                    error_msg = result.get("error", "Unknown error")
                    asyncio.run(self.task_logger.log_task_event(
                        task_id, 'AGENT_FAILED',
                        f'{agent_name.value} failed: {error_msg}'
                    ))
                
            except Exception as e:
                logger.error(f"Failed to process agent {agent_name_str}: {e}")
                agent_results[agent_name_str] = {"status": "failed", "error": str(e)}
        
        return agent_results
    
    def _run_agent_container(
        self, 
        task_id: str, 
        agent_type: str, 
        task_data: Dict
    ) -> Dict[str, str]:
        """Run a single agent using SDK (no Docker)."""
        
        try:
            start_time = time.time()
            
            # Get agent from registry
            agent_registry = get_agent_registry()
            agent_name = AgentName(agent_type)
            agent = agent_registry.get_agent(agent_name)
            
            # Create agent directory in storage
            agent_dir = Path(settings.run_root) / task_id / "agents" / agent_type
            agent_dir.mkdir(parents=True, exist_ok=True)
            
            # Create AgentSession
            session = type('AgentSession', (), {
                'task_id': UUID(task_id),
                'agent_run_id': UUID(task_data.get('agent_run_id', task_id)),
                'repo_dir': Path(task_data['repo_path']),
                'output_dir': agent_dir,
                'prompts': task_data.get('prompts', {}),
                'timeout': settings.agent_session_timeout
            })()
            
            logger.info(f"Running {agent_type} agent with SDK (no Docker)")
            
<<<<<<< HEAD
            # Build Docker command using subprocess (fork-safe)
            docker_cmd = [
                'docker', 'run',
                '--rm',  # Auto-remove when stopped
                '--name', container_name,
                '--memory', '3g',
                '--cpus', '2.0',
                '-v', f'{task_data_file}:/agent/task_data.json:ro',
                '-e', f'AGENT_TYPE={agent_type}',
                '-e', f'TASK_DATA_FILE=/agent/task_data.json',
                '-e', 'ORCHESTRATOR_URL=http://host.docker.internal:8000',
            ]
            
            # Add iFlow-specific environment variables
            if agent_type == 'iflow' and settings.iflow_api_key:
                docker_cmd.extend([
                    '-e', f'IFLOW_API_KEY={settings.iflow_api_key}',
                    '-e', f'IFLOW_BASE_URL={settings.iflow_base_url}',
                    '-e', f'IFLOW_MODEL_NAME={settings.iflow_model_name}',
                ])
            
            docker_cmd.append(f'{agent_type}-agent:latest')
            
            logger.info(f"Running Docker command: {' '.join(docker_cmd)}")
            
            # Track running container
            self.running_containers[task_id] = container_name
            
            start_time = time.time()
            
            # Run container with timeout
            result = subprocess.run(
                docker_cmd,
                capture_output=True,
                text=True,
                timeout=settings.task_timeout_seconds,
                check=False
            )
=======
            # Run the agent session directly
            result = agent.run_session(session)
>>>>>>> d0331fd5
            
            execution_time = time.time() - start_time
            
            if result.get("artifacts"):
                logger.info(f"Agent {agent_type} completed successfully in {execution_time:.1f}s")
                return {
                    "status": "success",
                    "execution_time": execution_time,
                    "artifacts": result.get("artifacts", {}),
                    "stats": result.get("stats", {}),
                    "milestones": result.get("milestones", []),
                    "compression_detected": result.get("compression_detected", False),
                    "log_dir": str(agent_dir)
                }
            else:
                logger.error(f"Agent {agent_type} failed: {result.get('error', 'Unknown error')}")
                return {
                    "status": "failed",
                    "error": result.get("error", "Agent execution failed"),
                    "log_dir": str(agent_dir)
                }
                
        except Exception as e:
            logger.error(f"Failed to run {agent_type} agent: {e}")
            logger.error(f"Full traceback: {traceback.format_exc()}")
            return {
                "status": "failed",
                "error": str(e)
            }
    
    def _cleanup_task_containers(self, task_id: str):
        """Cleanup method (no longer needed - kept for compatibility)."""
        # No Docker containers to clean up anymore
        self.running_containers.pop(task_id, None)
    
    def _judge_results(
        self, 
        task_id: str, 
        successful_agents: List[str], 
        db: DatabaseManager, 
        judge_service
    ):
        """Judge the results from successful agents."""
        logger.info(f"Judging results for task {task_id}: {successful_agents}")
        
        # Get rubric dimensions from task
        task_db = db.get_task(UUID(task_id))
        if not task_db:
            raise ValueError(f"Task {task_id} not found")
        
        rubric = [RubricDimension(dim) for dim in task_db.rubric]
        
        # Process each agent's results
        for agent_name in successful_agents:
            try:
                logger.info(f"Judging {agent_name} results")
                
                # Get agent runs for task
                agent_runs = db.get_agent_runs_for_task(UUID(task_id))
                agent_run = next((run for run in agent_runs if run.agent == agent_name), None)
                
                if not agent_run:
                    logger.warning(f"Agent run not found for {agent_name}")
                    continue
                
                # Use placeholder scoring for now
                scores_dict = {dim.value: 0.8 for dim in rubric}
                overall_score = 0.8
                passed = True
                
                # Store score in database
                score_data = {
                    "agent_run_id": agent_run.id,
                    "task_id": UUID(task_id),
                    "agent": AgentName(agent_name),
                    "scores": scores_dict,
                    "overall_score": overall_score,
                    "passed": passed,
                    "judge_type": "simple_placeholder",
                    "judge_model": None,
                    "rationale": f"Simple execution completed successfully for {agent_name}"
                }
                
                db.create_score(score_data)
                
                asyncio.run(self.task_logger.log_task_event(
                    task_id, 'AGENT_JUDGED', 
                    f'Judged {agent_name}: Overall score {overall_score:.2f}, Passed: {passed}'
                ))
                
            except Exception as e:
                logger.error(f"Failed to judge {agent_name}: {e}")
    
    def _create_fallback_prompts(self, pr_result) -> Dict[str, str]:
        """Create minimal fallback prompts if prompt generation fails."""
        return {
            "precompression": f"Analyze PR {pr_result.pr_number} in {pr_result.repo_full_name}",
            "deepdive": "Provide technical analysis of the code changes",
            "memory_only": "Based on memory only, recall the PR analysis",
            "evaluator_set": "Answer questions about the PR from memory"
        }


# Global simple task queue instance
simple_queue = SimpleTaskQueue(max_workers=2)


def process_task_simple(task_id: str, **kwargs):
    """
    Queue a task for simple background processing.
    
    Args:
        task_id: Task identifier
        **kwargs: Additional arguments
    """
    simple_queue.enqueue_task(task_id, **kwargs)
    return {"status": "queued", "task_id": task_id}


# Export for use
__all__ = [
    "SimpleTaskQueue",
    "SimpleWorker", 
    "process_task_simple",
    "simple_queue"
]<|MERGE_RESOLUTION|>--- conflicted
+++ resolved
@@ -385,49 +385,8 @@
             
             logger.info(f"Running {agent_type} agent with SDK (no Docker)")
             
-<<<<<<< HEAD
-            # Build Docker command using subprocess (fork-safe)
-            docker_cmd = [
-                'docker', 'run',
-                '--rm',  # Auto-remove when stopped
-                '--name', container_name,
-                '--memory', '3g',
-                '--cpus', '2.0',
-                '-v', f'{task_data_file}:/agent/task_data.json:ro',
-                '-e', f'AGENT_TYPE={agent_type}',
-                '-e', f'TASK_DATA_FILE=/agent/task_data.json',
-                '-e', 'ORCHESTRATOR_URL=http://host.docker.internal:8000',
-            ]
-            
-            # Add iFlow-specific environment variables
-            if agent_type == 'iflow' and settings.iflow_api_key:
-                docker_cmd.extend([
-                    '-e', f'IFLOW_API_KEY={settings.iflow_api_key}',
-                    '-e', f'IFLOW_BASE_URL={settings.iflow_base_url}',
-                    '-e', f'IFLOW_MODEL_NAME={settings.iflow_model_name}',
-                ])
-            
-            docker_cmd.append(f'{agent_type}-agent:latest')
-            
-            logger.info(f"Running Docker command: {' '.join(docker_cmd)}")
-            
-            # Track running container
-            self.running_containers[task_id] = container_name
-            
-            start_time = time.time()
-            
-            # Run container with timeout
-            result = subprocess.run(
-                docker_cmd,
-                capture_output=True,
-                text=True,
-                timeout=settings.task_timeout_seconds,
-                check=False
-            )
-=======
             # Run the agent session directly
             result = agent.run_session(session)
->>>>>>> d0331fd5
             
             execution_time = time.time() - start_time
             
